#!/usr/bin/env python
import os
import sys
from PIL import Image
from xml.etree import ElementTree
import json


def tree_to_dict(tree):
    d = {}
    for index, item in enumerate(tree):
        if item.tag == 'key':
            if tree[index + 1].tag == 'string':
                d[item.text] = tree[index + 1].text
            elif tree[index + 1].tag == 'true':
                d[item.text] = True
            elif tree[index + 1].tag == 'false':
                d[item.text] = False
            elif tree[index + 1].tag == 'integer':
                d[item.text] = int(tree[index + 1].text);
            elif tree[index + 1].tag == 'dict':
                d[item.text] = tree_to_dict(tree[index + 1])
    return d


def frames_from_data(filename, ext):
    data_filename = filename + ext
    if ext == '.plist':
        root = ElementTree.fromstring(open(data_filename, 'r').read())
        plist_dict = tree_to_dict(root[0])
        to_list = lambda x: x.replace('{', '').replace('}', '').split(',')
        frames = plist_dict['frames'].items()
        for k, v in frames:
            frame = v
            if(plist_dict["metadata"]["format"] == 3):
                frame['frame'] = frame['textureRect']
                frame['rotated'] = frame['textureRotated']
                frame['sourceSize'] = frame['spriteSourceSize']
                frame['offset'] = frame['spriteOffset']

            rectlist = to_list(frame['frame'])
            width = int(float(rectlist[3] if frame['rotated'] else rectlist[2]))
            height = int(float(rectlist[2] if frame['rotated'] else rectlist[3]))
            frame['box'] = (
                int(float(rectlist[0])),
                int(float(rectlist[1])),
                int(float(rectlist[0])) + width,
                int(float(rectlist[1])) + height
            )
            real_rectlist = to_list(frame['sourceSize'])
            real_width = int(float(real_rectlist[1] if frame['rotated'] else real_rectlist[0]))
            real_height = int(float(real_rectlist[0] if frame['rotated'] else real_rectlist[1]))
            real_sizelist = [real_width, real_height]
            frame['real_sizelist'] = real_sizelist
            offsetlist = to_list(frame['offset'])
            offset_x = int(float(offsetlist[1] if frame['rotated'] else offsetlist[0]))
            offset_y = int(float(offsetlist[0] if frame['rotated'] else offsetlist[1]))

            if frame['rotated']:
                frame['result_box'] = (
                    int(float((real_sizelist[0] - width) / 2 + offset_x)),
                    int(float((real_sizelist[1] - height) / 2 + offset_y)),
                    int(float((real_sizelist[0] + width) / 2 + offset_x)),
                    int(float((real_sizelist[1] + height) / 2 + offset_y))
                )
            else:
                frame['result_box'] = (
                    int(float((real_sizelist[0] - width) / 2 + offset_x)),
                    int(float((real_sizelist[1] - height) / 2 - offset_y)),
                    int(float((real_sizelist[0] + width) / 2 + offset_x)),
                    int(float((real_sizelist[1] + height) / 2 - offset_y))
                )
        return frames

    elif ext == '.json':
        json_data = open(data_filename)
        data = json.load(json_data)
        frames = {}
        for f in data['frames']:
<<<<<<< HEAD
            x = int(f["frame"]["x"] if f['rotated'] else f["frame"]["y"])
            y = int(f["frame"]["y"] if f['rotated'] else f["frame"]["x"])
            w = int(f["frame"]["h"] if f['rotated'] else f["frame"]["w"])
            h = int(f["frame"]["w"] if f['rotated'] else f["frame"]["h"])
            real_w = int(f["sourceSize"]["h"] if f['rotated'] else f["sourceSize"]["w"])
            real_h = int(f["sourceSize"]["w"] if f['rotated'] else f["sourceSize"]["h"])
=======
            x = int(float(f["frame"]["x"]))
            y = int(float(f["frame"]["y"]))
            w = int(float(f["frame"]["h"] if f['rotated'] else f["frame"]["w"]))
            h = int(float(f["frame"]["w"] if f['rotated'] else f["frame"]["h"]))
            real_w = int(float(f["sourceSize"]["h"] if f['rotated'] else f["sourceSize"]["w"]))
            real_h = int(float(f["sourceSize"]["w"] if f['rotated'] else f["sourceSize"]["h"]))
>>>>>>> 3714388e
            d = {
                'box': (
                    x,
                    y,
                    x + w,
                    y + h
                ),
                'real_sizelist': [
                    real_w,
                    real_h
                ],
                'result_box': (
                    int((real_w - w) / 2),
                    int((real_h - h) / 2),
                    int((real_w + w) / 2),
                    int((real_h + h) / 2)
                ),
                'rotated': f['rotated']
            }
            frames[f["filename"]] = d
        json_data.close()
        return frames.items()
    else:
        print("Wrong data format on parsing: '" + ext + "'!")
        exit(1)


def gen_png_from_data(filename, ext):
    big_image = Image.open(filename + ".png")
    frames = frames_from_data(filename, ext)
    for k, v in frames:
        frame = v
        box = frame['box']
        rect_on_big = big_image.crop(box)
        real_sizelist = frame['real_sizelist']
        result_image = Image.new('RGBA', real_sizelist, (0, 0, 0, 0))
        result_box = frame['result_box']
        result_image.paste(rect_on_big, result_box, mask=0)
        if frame['rotated']:
            result_image = result_image.transpose(Image.ROTATE_90)
        if not os.path.isdir(filename):
            os.mkdir(filename)
        outfile = (filename + '/' + k).replace('gift_', '')
        if not outfile.endswith('.png'):
            outfile += '.png'
        print(outfile, "generated")
        result_image.save(outfile)


def endWith(s,*endstring):
    array = map(s.endswith,endstring)
    if True in array:
        return True
    else:
        return False


# Get the all files & directories in the specified directory (path).   
def get_file_list(path):
    current_files = os.listdir(path)
    all_files = []  
    for file_name in current_files:
        full_file_name = os.path.join(path, file_name)
        if endWith(full_file_name,'.plist'):
            full_file_name = full_file_name.replace('.plist','')
            all_files.append(full_file_name)
        if endWith(full_file_name,'.json'):
            full_file_name = full_file_name.replace('.json','')
            all_files.append(full_file_name)
        if os.path.isdir(full_file_name):
            next_level_files = get_recursive_file_list(full_file_name)
            all_files.extend(next_level_files)
    return all_files


def get_sources_file(filename):
    data_filename = filename + ext
    png_filename = filename + '.png'
    if os.path.exists(data_filename) and os.path.exists(png_filename):
        gen_png_from_data(filename, ext)
    else:
        print("Make sure you have both " + data_filename + " and " + png_filename + " files in the same directory")


# Use like this: python unpacker.py [Image Path or Image Name(but no suffix)] [Type:plist or json]
if __name__ == '__main__':
    if len(sys.argv) <= 1:
        print("You must pass filename as the first parameter!")
        exit(1)
    # filename = sys.argv[1]
    path_or_name = sys.argv[1]
    ext = '.plist'
    if len(sys.argv) < 3:
        print("No data format passed, assuming .plist")
    elif sys.argv[2] == 'plist':
        print(".plist data format passed")
    elif sys.argv[2] == 'json':
        ext = '.json'
        print(".json data format passed")
    else:
        print("Wrong data format passed '" + sys.argv[2] + "'!")
        exit(1)
    # supports multiple file conversions
    if os.path.isdir(path_or_name):
        files = get_file_list(path_or_name)
        for file0 in files:
            get_sources_file(file0)
    else:
        get_sources_file(path_or_name)<|MERGE_RESOLUTION|>--- conflicted
+++ resolved
@@ -77,21 +77,12 @@
         data = json.load(json_data)
         frames = {}
         for f in data['frames']:
-<<<<<<< HEAD
-            x = int(f["frame"]["x"] if f['rotated'] else f["frame"]["y"])
-            y = int(f["frame"]["y"] if f['rotated'] else f["frame"]["x"])
-            w = int(f["frame"]["h"] if f['rotated'] else f["frame"]["w"])
-            h = int(f["frame"]["w"] if f['rotated'] else f["frame"]["h"])
-            real_w = int(f["sourceSize"]["h"] if f['rotated'] else f["sourceSize"]["w"])
-            real_h = int(f["sourceSize"]["w"] if f['rotated'] else f["sourceSize"]["h"])
-=======
             x = int(float(f["frame"]["x"]))
             y = int(float(f["frame"]["y"]))
             w = int(float(f["frame"]["h"] if f['rotated'] else f["frame"]["w"]))
             h = int(float(f["frame"]["w"] if f['rotated'] else f["frame"]["h"]))
             real_w = int(float(f["sourceSize"]["h"] if f['rotated'] else f["sourceSize"]["w"]))
             real_h = int(float(f["sourceSize"]["w"] if f['rotated'] else f["sourceSize"]["h"]))
->>>>>>> 3714388e
             d = {
                 'box': (
                     x,
@@ -149,10 +140,10 @@
         return False
 
 
-# Get the all files & directories in the specified directory (path).   
+# Get the all files & directories in the specified directory (path).
 def get_file_list(path):
     current_files = os.listdir(path)
-    all_files = []  
+    all_files = []
     for file_name in current_files:
         full_file_name = os.path.join(path, file_name)
         if endWith(full_file_name,'.plist'):
